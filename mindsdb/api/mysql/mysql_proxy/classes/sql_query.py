--- conflicted
+++ resolved
@@ -1599,13 +1599,9 @@
         def get_date_format(samples):
             # dateinfer reads sql date 2020-04-01 as yyyy-dd-mm. workaround for in
             for date_format, pattern in (
-<<<<<<< HEAD
-                    ('%Y-%m-%d', r'[\d]{4}-[\d]{2}-[\d]{2}'),
-=======
-                    ('%Y-%m-%d', '[\d]{4}-[\d]{2}-[\d]{2}'),
-                    ('%Y-%m-%d %H:%M:%S', '[\d]{4}-[\d]{2}-[\d]{2} [\d]{2}:[\d]{2}:[\d]{2}'),
->>>>>>> 8f286bbf
-                    # ('%Y', '[\d]{4}')
+                ('%Y-%m-%d', r'[\d]{4}-[\d]{2}-[\d]{2}'),
+                ('%Y-%m-%d %H:%M:%S', r'[\d]{4}-[\d]{2}-[\d]{2} [\d]{2}:[\d]{2}:[\d]{2}'),
+                # ('%Y', '[\d]{4}')
             ):
                 if re.match(pattern, samples[0]):
                     # suggested format
