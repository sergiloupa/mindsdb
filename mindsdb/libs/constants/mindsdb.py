--- conflicted
+++ resolved
@@ -122,13 +122,11 @@
 
 MODEL_GROUP_BY_DEAFAULT_LIMIT = 80
 
-<<<<<<< HEAD
 DEBUG_LOG_LEVEL = 10
 INFO_LOG_LEVEL = 20
 WARNING_LOG_LEVEL = 30
 ERROR_LOG_LEVEL = 40
 NO_LOGS_LOG_LEVEL = 50
-=======
 # Types of queries
 
 # Creating a data model
@@ -257,5 +255,4 @@
 SELECT product_id FROM customer_history PREDICT product_id WHEN sold_date > NOW();
 -- GET 100 SIMILAR CUSTOMERS to customer 581
 SELECT * FROM customer PREDICT 100 ALIKE customer_id = 581 USING customer_history;
-"""
->>>>>>> 9c12b37f
+"""