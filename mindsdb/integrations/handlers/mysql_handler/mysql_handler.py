from contextlib import closing

import pandas as pd
import mysql.connector
from sqlalchemy import create_engine

from mindsdb_sql import parse_sql
from mindsdb_sql.render.sqlalchemy_render import SqlalchemyRender
from mindsdb_sql.parser.ast.base import ASTNode

from mindsdb.utilities.log import log
from mindsdb.integrations.libs.base_handler import DatabaseHandler
from mindsdb.integrations.libs.response import (
    HandlerStatusResponse as StatusResponse,
    HandlerResponse as Response,
    RESPONSE_TYPE
)


class MySQLHandler(DatabaseHandler):
    """
    This handler handles connection and execution of the MySQL statements.
    """

    type = 'mysql'

    def __init__(self, name, **kwargs):
        super().__init__(name)
        self.mysql_url = None
        self.parser = parse_sql
        self.dialect = 'mysql'
        self.connection_data = kwargs.get('connection_data')

        self.connection = None
        self.is_connected = False

    def __del__(self):
        if self.is_connected is True:
            self.disconnect()

    def connect(self):
        if self.is_connected is True:
            return self.connection

        config = {
            'host': self.connection_data.get('host'),
            'port': self.connection_data.get('port'),
            'user': self.connection_data.get('user'),
            'password': self.connection_data.get('password'),
            'database': self.connection_data.get('database')
        }

        ssl = self.connection_data.get('ssl')
        if ssl is True:
            ssl_ca = self.connection_data.get('ssl_ca')
            ssl_cert = self.connection_data.get('ssl_cert')
            ssl_key = self.connection_data.get('ssl_key')
            config['client_flags'] = [mysql.connector.constants.ClientFlag.SSL]
            if ssl_ca is not None:
                config["ssl_ca"] = ssl_ca
            if ssl_cert is not None:
                config["ssl_cert"] = ssl_cert
            if ssl_key is not None:
                config["ssl_key"] = ssl_key

        connection = mysql.connector.connect(**config)
        self.is_connected = True
        self.connection = connection
        return self.connection

    def disconnect(self):
        if self.is_connected is False:
            return
        self.connection.close()
        self.is_connected = False
        return

    def check_connection(self) -> StatusResponse:
        """
        Check the connection of the MySQL database
        :return: success status and error message if error occurs
        """

        result = StatusResponse(False)
        need_to_close = self.is_connected is False

        try:
            connection = self.connect()
            result.success = connection.is_connected()
        except Exception as e:
<<<<<<< HEAD
            log.error(f'Error connecting to MySQL {self.connection_data["database"]}, {e}!')
=======
            log.error(f'Error connecting to MySQL: {e}!')
>>>>>>> a29243a2
            result.error_message = str(e)

        if result.success is True and need_to_close:
            self.disconnect()
        if result.success is False and self.is_connected is True:
            self.is_connected = False

        return result

    def native_query(self, query: str) -> Response:
        """
        Receive SQL query and runs it
        :param query: The SQL query to run in MySQL
        :return: returns the records from the current recordset
        """

        need_to_close = self.is_connected is False

        connection = self.connect()
        with connection.cursor(dictionary=True, buffered=True) as cur:
            try:
                cur.execute(query)
                if cur.with_rows:
                    result = cur.fetchall()
                    response = Response(
                        RESPONSE_TYPE.TABLE,
                        pd.DataFrame(
                            result,
                            columns=[x[0] for x in cur.description]
                        )
                    )
                else:
                    response = Response(RESPONSE_TYPE.OK)
            except Exception as e:
                log.error(f'Error running query: {query} on {self.connection_data["database"]}!')
                response = Response(
                    RESPONSE_TYPE.ERROR,
                    error_message=str(e)
                )

        if need_to_close is True:
            self.disconnect()

        return response

    def query(self, query: ASTNode) -> Response:
        """
        Retrieve the data from the SQL statement.
        """
        renderer = SqlalchemyRender('mysql')
        query_str = renderer.get_string(query, with_failback=True)
        return self.native_query(query_str)

    def get_tables(self) -> Response:
        """
        Get a list with all of the tabels in MySQL
        """
        q = "SHOW TABLES;"
        result = self.native_query(q)
        df = result.data_frame
        result.data_frame = df.rename(columns={df.columns[0]: 'table_name'})
        return result

    def get_columns(self, table_name) -> Response:
        """
        Show details about the table
        """
        q = f"DESCRIBE {table_name};"
        result = self.native_query(q)
        return result

    def select_into(self, table, dataframe: pd.DataFrame, dtypes=None):
        """
        TODO: Update this
        """
        try:
            con = create_engine(f'mysql://{self.host}:{self.port}/{self.database}', echo=False)
            dataframe.to_sql(table, con=con, if_exists='append', index=False, dtype=dtypes)
            return True
        except Exception as e:
            print(e)
            raise Exception(f"Could not select into table {table}, aborting.")<|MERGE_RESOLUTION|>--- conflicted
+++ resolved
@@ -88,11 +88,7 @@
             connection = self.connect()
             result.success = connection.is_connected()
         except Exception as e:
-<<<<<<< HEAD
             log.error(f'Error connecting to MySQL {self.connection_data["database"]}, {e}!')
-=======
-            log.error(f'Error connecting to MySQL: {e}!')
->>>>>>> a29243a2
             result.error_message = str(e)
 
         if result.success is True and need_to_close:
