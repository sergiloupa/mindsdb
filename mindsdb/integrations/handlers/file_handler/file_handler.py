from io import BytesIO, StringIO
import os
import csv
import json
import codecs
import traceback
import tempfile
from urllib.parse import urlparse

import requests
import pandas as pd
from charset_normalizer import from_bytes

from mindsdb_sql import parse_sql
from mindsdb_sql.parser.ast.base import ASTNode
from mindsdb_sql.parser.ast import DropTables, Select

from mindsdb.api.mysql.mysql_proxy.utilities.sql import query_df
from mindsdb.integrations.libs.base_handler import DatabaseHandler
from mindsdb.integrations.libs.response import (
    HandlerStatusResponse as StatusResponse,
    HandlerResponse as Response,
    RESPONSE_TYPE
)


def clean_row(row):
    n_row = []
    for cell in row:
        if str(cell) in ['', ' ', '  ', 'NaN', 'nan', 'NA']:
            n_row.append(None)
        else:
            n_row.append(cell)

    return n_row


class FileHandler(DatabaseHandler):
    """
    Handler for files
    """
    name = 'files'

<<<<<<< HEAD
    def __init__(self, name=None, db_store=None, fs_store=None, connection_data={}, file_controller=None, **kwargs):
=======
    def __init__(self, name=None, file_storage=None, connection_data={}, file_controller=None):
>>>>>>> ef383e80
        super().__init__(name)
        self.parser = parse_sql
        self.fs_store = file_storage
        self.custom_parser = connection_data.get('custom_parser', None)
        self.clean_rows = connection_data.get('clean_rows', True)
        self.file_controller = file_controller

    def connect(self, **kwargs):
        return

    def disconnect(self, **kwargs):
        return

    def check_connection(self) -> StatusResponse:
        return StatusResponse(True)

    def query(self, query: ASTNode) -> Response:
        if type(query) == DropTables:
            for table_identifier in query.tables:
                if len(table_identifier.parts) == 2 and table_identifier.parts[0] != self.name:
                    return Response(
                        RESPONSE_TYPE.ERROR,
                        error_message=f"Can't delete table from database '{table_identifier.parts[0]}'"
                    )
                table_name = table_identifier.parts[-1]
                try:
                    self.file_controller.delete_file(table_name)
                except Exception as e:
                    return Response(
                        RESPONSE_TYPE.ERROR,
                        error_message=f"Can't delete table '{table_name}': {e}"
                    )
            return Response(RESPONSE_TYPE.OK)
        elif type(query) == Select:
            table_name = query.from_table.parts[-1]
            file_path = self.file_controller.get_file_path(table_name)
            df, _columns = self._handle_source(file_path, self.clean_rows, self.custom_parser)
            result_df = query_df(df, query)
            return Response(
                RESPONSE_TYPE.TABLE,
                data_frame=result_df
            )
        else:
            return Response(
                RESPONSE_TYPE.ERROR,
                error_message="Only 'select' and 'drop' queries allowed for files"
            )

    def native_query(self, query: str) -> Response:
        ast = self.parser(query, dialect='mindsdb')
        return self.query(ast)

    @staticmethod
    def _handle_source(file_path, clean_rows=True, custom_parser=None):
        # get file data io, format and dialect
        data, fmt, dialect = FileHandler._get_data_io(file_path)
        data.seek(0)  # make sure we are at 0 in file pointer

        if custom_parser:
            header, file_data = custom_parser(data, fmt)

        elif fmt == 'csv':
            csv_reader = list(csv.reader(data, dialect))
            header = csv_reader[0]
            file_data = csv_reader[1:]

        elif fmt in ['xlsx', 'xls']:
            data.seek(0)
            df = pd.read_excel(data)
            header = df.columns.values.tolist()
            file_data = df.values.tolist()

        elif fmt == 'json':
            data.seek(0)
            json_doc = json.loads(data.read())
            df = pd.json_normalize(json_doc, max_level=0)
            header = df.columns.values.tolist()
            file_data = df.values.tolist()

        else:
            raise ValueError('Could not load file into any format, supported formats are csv, json, xls, xlsx')

        if clean_rows:
            file_list_data = [clean_row(row) for row in file_data]
        else:
            file_list_data = file_data

        header = [x.strip() for x in header]
        col_map = dict((col, col) for col in header)
        return pd.DataFrame(file_list_data, columns=header), col_map

    @staticmethod
    def _get_data_io(file_path):
        """
        This gets a file either url or local file and defines what the format is as well as dialect
        :param file: file path or url
        :return: data_io, format, dialect
        """

        ############
        # get file as io object
        ############

        # file_path = self._get_file_path()

        data = BytesIO()

        try:
            with open(file_path, 'rb') as fp:
                data = BytesIO(fp.read())
        except Exception as e:
            error = 'Could not load file, possible exception : {exception}'.format(exception=e)
            print(error)
            raise ValueError(error)

        dialect = None

        ############
        # check for file type
        ############

        # try to guess if its an excel file
        xlsx_sig = b'\x50\x4B\x05\06'
        # xlsx_sig2 = b'\x50\x4B\x03\x04'
        xls_sig = b'\x09\x08\x10\x00\x00\x06\x05\x00'

        # different whence, offset, size for different types
        excel_meta = [('xls', 0, 512, 8), ('xlsx', 2, -22, 4)]

        for filename, whence, offset, size in excel_meta:

            try:
                data.seek(offset, whence)  # Seek to the offset.
                bytes = data.read(size)  # Capture the specified number of bytes.
                data.seek(0)
                codecs.getencoder('hex')(bytes)

                if bytes == xls_sig:
                    return data, 'xls', dialect
                elif bytes == xlsx_sig:
                    return data, 'xlsx', dialect

            except Exception:
                data.seek(0)

        # if not excel it can be a json file or a CSV, convert from binary to stringio

        byte_str = data.read()
        # Move it to StringIO
        try:
            # Handle Microsoft's BOM "special" UTF-8 encoding
            if byte_str.startswith(codecs.BOM_UTF8):
                data = StringIO(byte_str.decode('utf-8-sig'))
            else:
                file_encoding_meta = from_bytes(
                    byte_str[:32 * 1024],
                    steps=32,           # Number of steps/block to extract from my_byte_str
                    chunk_size=1024,    # Set block size of each extraction)
                    explain=False
                )
                best_meta = file_encoding_meta.best()
                if best_meta is not None:
                    encoding = file_encoding_meta.best().encoding
                else:
                    encoding = 'utf-8'
                data = StringIO(byte_str.decode(encoding))
        except Exception:
            print(traceback.format_exc())
            print('Could not load into string')

        # see if its JSON
        buffer = data.read(100)
        data.seek(0)
        text = buffer.strip()
        # analyze first n characters
        if len(text) > 0:
            text = text.strip()
            # it it looks like a json, then try to parse it
            if text.startswith('{') or text.startswith('['):
                try:
                    json.loads(data.read())
                    data.seek(0)
                    return data, 'json', dialect
                except Exception:
                    data.seek(0)
                    return data, None, dialect

        # lets try to figure out if its a csv
        try:
            dialect = FileHandler._get_csv_dialect(data)
            if dialect:
                return data, 'csv', dialect
            return data, None, dialect
        except Exception:
            data.seek(0)
            print('Could not detect format for this file')
            print(traceback.format_exc())
            # No file type identified
            return data, None, dialect

    @staticmethod
    def _get_file_path(path) -> str:
        try:
            is_url = urlparse(path).scheme in ('http', 'https')
        except Exception:
            is_url = False
        if is_url:
            path = FileHandler._fetch_url(path)
        return path

    @staticmethod
    def _get_csv_dialect(buffer) -> csv.Dialect:
        sample = buffer.read(128 * 1024)
        buffer.seek(0)
        try:
            accepted_csv_delimiters = [',', '\t', ';']
            dialect = csv.Sniffer().sniff(sample, delimiters=accepted_csv_delimiters)
        except csv.Error:
            dialect = None
        return dialect

    @staticmethod
    def _fetch_url(url: str) -> str:
        temp_dir = tempfile.mkdtemp(prefix='mindsdb_file_url_')
        try:
            r = requests.get(url, stream=True)
            if r.status_code == 200:
                with open(os.path.join(temp_dir, 'file'), 'wb') as f:
                    for chunk in r:
                        f.write(chunk)
            else:
                raise Exception(f'Responce status code is {r.status_code}')
        except Exception as e:
            print(f'Error during getting {url}')
            print(e)
            raise
        return os.path.join(temp_dir, 'file')

    def get_tables(self) -> Response:
        """
        List all files
        """
        files_meta = self.file_controller.get_files()
        data = [{
            'TABLE_NAME': x['name'],
            'TABLE_ROWS': x['row_count']
        } for x in files_meta]
        return Response(
            RESPONSE_TYPE.TABLE,
            data_frame=pd.DataFrame(data)
        )

    def get_columns(self, table_name) -> Response:
        file_meta = self.file_controller.get_file_meta(table_name)
        result = Response(
            RESPONSE_TYPE.TABLE,
            data_frame=pd.DataFrame([
                {
                    'Field': x.strip(),
                    'Type': 'str'
                } for x in file_meta['columns']
            ])
        )
        return result<|MERGE_RESOLUTION|>--- conflicted
+++ resolved
@@ -41,11 +41,7 @@
     """
     name = 'files'
 
-<<<<<<< HEAD
-    def __init__(self, name=None, db_store=None, fs_store=None, connection_data={}, file_controller=None, **kwargs):
-=======
-    def __init__(self, name=None, file_storage=None, connection_data={}, file_controller=None):
->>>>>>> ef383e80
+    def __init__(self, name=None, file_storage=None, connection_data={}, file_controller=None, **kwargs):
         super().__init__(name)
         self.parser = parse_sql
         self.fs_store = file_storage
