--- conflicted
+++ resolved
@@ -138,7 +138,13 @@
                   "group": "Time Series",
                   "pages": [
                     "sql/tutorials/house-sales-forecasting",
-                    "sql/tutorials/time-series-community"
+                    "sql/tutorials/time-series-community",
+                    {
+                      "group": "Nixtla",
+                      "pages": [
+                        "nixtla/statsforecast"
+                      ]
+                    }
                   ]
                 },
                 {
@@ -365,7 +371,6 @@
               "group": "Time Series",
               "pages": [
                 "sql/tutorials/house-sales-forecasting",
-<<<<<<< HEAD
                 "sql/tutorials/time-series-community",
                 {
                   "group": "Nixtla",
@@ -373,9 +378,6 @@
                     "nixtla/statsforecast"
                   ]
                 }
-=======
-                "sql/tutorials/time-series-community"
->>>>>>> d2b122ca
               ]
             },
             {
