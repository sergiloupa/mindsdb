# DESCRIBE statement

The `DESCRIBE ...` statement is used to display the attributes of an existing model.

## DESCRIBE FEATURES


The `DESCRIBE [...].features` statement is used to display the way that the model encoded the data prior to training.

### Syntax:

```sql
DESCRIBE [name_of_your_predictor].features;
```
### Expected Output

* column: name of the feature 
* type: binary integer... 
* encoder: name of the encoder used for that column
* role: describes whether the column is a target or a feature

## DESCRIBE MODEL  

`DESCRIBE [...].model` statement is used to display the performance of the candidate models.

### Syntax:

```sql
DESCRIBE [name_of_your _predictor].model;
```

### Expected Output

<<<<<<< HEAD
* name: name of the model
* performance : obtained accuracy (from 0.0 to 1.0) for that candidate model
* selected: the Auto ML pick the best performed cadidate (1)
=======
name: name of the model
performance : obtained accuracy (from 0.0 to 1.0) for that candidate model
training_time: training time for that condidate model
selected: the Auto ML pick the best performed cadidate (1)
>>>>>>> 83650c1b

```sql
DESCRIBE [name_of_your _predictor].ensemble;
```

### Expected Output

ensemble: ensemble type used to select best model candidate

If you're unsure on how to DESCRIBE your model or understand the results feel free to ask us how to do it on the community [Slack workspace](https://join.slack.com/t/mindsdbcommunity/shared_invite/zt-o8mrmx3l-5ai~5H66s6wlxFfBMVI6wQ).<|MERGE_RESOLUTION|>--- conflicted
+++ resolved
@@ -31,16 +31,11 @@
 
 ### Expected Output
 
-<<<<<<< HEAD
+
 * name: name of the model
 * performance : obtained accuracy (from 0.0 to 1.0) for that candidate model
 * selected: the Auto ML pick the best performed cadidate (1)
-=======
-name: name of the model
-performance : obtained accuracy (from 0.0 to 1.0) for that candidate model
-training_time: training time for that condidate model
-selected: the Auto ML pick the best performed cadidate (1)
->>>>>>> 83650c1b
+* training_time: training time for that condidate model
 
 ```sql
 DESCRIBE [name_of_your _predictor].ensemble;
