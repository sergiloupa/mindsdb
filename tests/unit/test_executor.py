--- conflicted
+++ resolved
@@ -885,12 +885,8 @@
                 FROM mindsdb
                 (select * from vtasks)
                 PREDICT a
-<<<<<<< HEAD
-                using join_learn_process=true
-=======
                 using
                 join_learn_process=true
->>>>>>> 66712001
             ''',
             dialect='mindsdb'))
         assert ret.error_code is None
